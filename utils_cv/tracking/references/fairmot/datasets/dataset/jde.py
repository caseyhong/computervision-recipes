--- conflicted
+++ resolved
@@ -113,11 +113,7 @@
         # Read image
         res, img0 = self.cap.read()  # BGR
         assert img0 is not None, 'Failed to load frame {:d}'.format(self.count)
-<<<<<<< HEAD
-        img0 = cv2.resize(img0, (self.vw, self.vh))
-=======
         img0 = cv2.resize(img0, (self.vw, self.vh)) # EDITED
->>>>>>> 638b68ee
 
         # Padded resize
         img, _, _, _ = letterbox(img0, height=self.height, width=self.width)
