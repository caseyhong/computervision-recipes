--- conflicted
+++ resolved
@@ -82,11 +82,7 @@
         # If y_score is 2-dim on a binary-class problem, we manually convert y_true to be 2-dim
         if y_true.shape[1] == 1:
             y_true = np.hstack((y_true, 1 - y_true))
-<<<<<<< HEAD
-            
-=======
-
->>>>>>> 61f6fe75
+
         _plot_multi_roc_curve(y_true, y_score, classes)
     else:
         _plot_roc_curve(y_true, y_score)
